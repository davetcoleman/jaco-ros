//============================================================================
// Name        : jaco_arm_driver.cpp
// Author      : 
// Version     :
// Copyright   : Your copyright notice
// Description :
//============================================================================

/**
 * @file jaco_arm_driver.cpp
 *
 * @date   Feb 20, 2013
 * @author parallels
 * @brief \todo
 */

//License File
#include <jaco_driver/jaco_arm_driver.h>

using namespace std;
using namespace jaco;

JacoArm::JacoArm(ros::NodeHandle nh, ros::NodeHandle param_nh)
{

	std::string arm_pose_topic("arm_pose_topic"); ///String containing the topic name for Cartesian commands
	std::string joint_velocity_topic("joint_velocity_topic"); ///String containing the topic name for JointVelocity
	std::string joint_angles_topic("joint_angles_topic"); ///String containing the topic name for JointAngles
	std::string cartesian_velocity_topic("cartesian_velocity_topic"); ///String containing the topic name for CartesianVelocity
	std::string tool_position_topic("tool_position_topic"); ///String containing the topic name for ToolPosition
	std::string set_finger_position_topic("set_finger_position_topic"); ///String containing the topic name for SetFingerPosition
	std::string finger_position_topic("finger_position_topic"); ///String containing the topic name for FingerPosition
	std::string software_pause_topic("software_pause_topic"); ///String containing the topic name for SoftwarePause

	//Grab the topic parameters, print warnings if using default values
	if (!param_nh.getParam(arm_pose_topic, arm_pose_topic))
		ROS_WARN("Parameter <%s> Not Set. Using Default Jaco Position Topic <%s>!", arm_pose_topic.c_str(),
				arm_pose_topic.c_str());
	if (!param_nh.getParam(joint_velocity_topic, joint_velocity_topic))
		ROS_WARN("Parameter <%s> Not Set. Using Default Joint Velocity Topic <%s>!",
				joint_velocity_topic.c_str(), joint_velocity_topic.c_str());
	if (!param_nh.getParam(joint_angles_topic, joint_angles_topic))
		ROS_WARN("Parameter <%s> Not Set. Using Default Joint Angles Topic <%s>!", joint_angles_topic.c_str(),
				joint_angles_topic.c_str());
	if (!param_nh.getParam(cartesian_velocity_topic, cartesian_velocity_topic))
		ROS_WARN("Parameter <%s> Not Set. Using Default Cartesian Velocity Topic <%s>!",
				cartesian_velocity_topic.c_str(), cartesian_velocity_topic.c_str());
	if (!param_nh.getParam(tool_position_topic, tool_position_topic))
		ROS_WARN("Parameter <%s> Not Set. Using Default Tool Position Topic <%s>!",
				tool_position_topic.c_str(), tool_position_topic.c_str());
	if (!param_nh.getParam(set_finger_position_topic, set_finger_position_topic))
		ROS_WARN("Parameter <%s> Not Set. Using Default Set Finger Position Topic <%s>!",
				set_finger_position_topic.c_str(), set_finger_position_topic.c_str());
	if (!param_nh.getParam(finger_position_topic, finger_position_topic))
		ROS_WARN("Parameter <%s> Not Set. Using Default Finger Position Topic <%s>!",
				finger_position_topic.c_str(), finger_position_topic.c_str());
	if (!param_nh.getParam(software_pause_topic, software_pause_topic))
		ROS_WARN("Parameter <%s> Not Set. Using Default Software Pause Topic <%s>!",
				software_pause_topic.c_str(), software_pause_topic.c_str());

//Print out received topics
	ROS_DEBUG("Got Jaco Position Topic Name: <%s>", arm_pose_topic.c_str());
	ROS_DEBUG("Got Joint Velocity Topic Name: <%s>", joint_velocity_topic.c_str());
	ROS_DEBUG("Got Joint Angles Topic Name: <%s>", joint_angles_topic.c_str());
	ROS_DEBUG("Got Cartesian Velocity Topic Name: <%s>", cartesian_velocity_topic.c_str());
	ROS_DEBUG("Got Tool Position Topic Name: <%s>", tool_position_topic.c_str());
	ROS_DEBUG("Got Set Finger Position Topic Name: <%s>", set_finger_position_topic.c_str());
	ROS_DEBUG("Got Finger Position Topic Name: <%s>", finger_position_topic.c_str());
	ROS_DEBUG("Got SoftwarePause Topic Name: <%s>", software_pause_topic.c_str());

	ROS_INFO("Starting Up Jaco Arm Controller...");

	this->software_pause = false;

	this->SoftwarePause_sub = nh.subscribe(software_pause_topic, 1, &JacoArm::SoftwarePauseMSG, this);

	/* Connecting to Jaco Arm */
	ROS_INFO("Initiating Library");
	API = new JacoAPI();
	ROS_INFO("Initiating API");
	last_update_time = ros::Time::now();
	update_time = ros::Duration(5.0);
	int api_result = 0; //stores result from the API
	ros::Duration(5.0).sleep();

	api_result = (API->InitAPI)();


	if (api_result != 1)
	{
		/* Failed to contact arm */
		ROS_FATAL("Could not initialize arm");
		ROS_FATAL("Jaco_InitAPI returned: %d", api_result);
#ifndef DEBUG_WITHOUT_ARM
		ros::shutdown();
#endif
	} else
	{
		ROS_INFO("API Initialized Successfully!");
	}
	ros::Duration(2.0).sleep();

	/* Set Default Configuration */

<<<<<<< HEAD
	//API->RestoreFactoryDefault();
	//ClientConfigurations configuration;
=======

	//API->RestoreFactoryDefault();
	ClientConfigurations configuration;
>>>>>>> 42ad8206
	//GetConfig(configuration);
	//configuration.RetractedPositionCount = 0;
	//configuration.MaxForce = 5;

<<<<<<< HEAD
//	SetConfig(configuration);
=======
	//SetConfig(configuration);
>>>>>>> 42ad8206

//	GetConfig(configuration);
//	PrintConfig(configuration);

//		 while (!HomeState() && ros::ok())
//		{API->EraseAllTrajectories();
//		API->StopControlAPI();
//
				API->StartControlAPI();
//
			JoystickCommand home_command;
		memset(&home_command, 0, sizeof(home_command)); //zero structure
//
//			AngularPosition Old_Jaco_Angles;
//			AngularPosition Jaco_Angles;
//			ROS_INFO("Checking Homing State...");
//
//			memset(&Old_Jaco_Angles, 0, sizeof(Old_Jaco_Angles)); //zero structure
//			API->GetAngularPosition(Old_Jaco_Angles);
//
			home_command.ButtonValue[2] = 1;
			API->SendJoystickCommand(home_command);
//			ROS_INFO("On");
			ros::Duration(15.0).sleep();
			home_command.ButtonValue[2] = 0;
			API->SendJoystickCommand(home_command);
//			ROS_INFO("Off");
//
//			memset(&Jaco_Angles, 0, sizeof(Jaco_Angles)); //zero structure
//			API->GetAngularPosition(Jaco_Angles);
//
//			if ((Jaco_Angles.Actuators.Actuator1 <= (Old_Jaco_Angles.Actuators.Actuator1 + 1))
//					&& (Jaco_Angles.Actuators.Actuator1 >= (Old_Jaco_Angles.Actuators.Actuator1 - 1))
//					&& (Jaco_Angles.Actuators.Actuator2 <= (Old_Jaco_Angles.Actuators.Actuator2 + 1))
//					&& (Jaco_Angles.Actuators.Actuator2 >= (Old_Jaco_Angles.Actuators.Actuator2 - 1))
//					&& (Jaco_Angles.Actuators.Actuator3 <= (Old_Jaco_Angles.Actuators.Actuator3 + 1))
//					&& (Jaco_Angles.Actuators.Actuator3 >= (Old_Jaco_Angles.Actuators.Actuator3 - 1))
//					&& (Jaco_Angles.Actuators.Actuator4 <= (Old_Jaco_Angles.Actuators.Actuator4 + 1))
//					&& (Jaco_Angles.Actuators.Actuator4 >= (Old_Jaco_Angles.Actuators.Actuator4 - 1))
//					&& (Jaco_Angles.Actuators.Actuator5 <= (Old_Jaco_Angles.Actuators.Actuator5 + 1))
//					&& (Jaco_Angles.Actuators.Actuator5 >= (Old_Jaco_Angles.Actuators.Actuator5 - 1))
//					&& (Jaco_Angles.Actuators.Actuator6 <= (Old_Jaco_Angles.Actuators.Actuator6 + 1))
//					&& (Jaco_Angles.Actuators.Actuator6 >= (Old_Jaco_Angles.Actuators.Actuator6 - 1)))
//			{
//				API->StartControlAPI();
//
//				home_command.ButtonValue[0] = 1;
//				API->SendJoystickCommand(home_command);
//				ROS_INFO("On");
////				ros::Duration(1.0).sleep();
////				home_command.ButtonValue[0] = 0;
////				API->SendJoystickCommand(home_command);
////				ROS_INFO("Off");
//
//			}
//
//			home_command.ButtonValue[2] = 1;
//			API->SendJoystickCommand(home_command);
//			ROS_INFO("On");
//			ros::Duration(15.0).sleep();
//			home_command.ButtonValue[2] = 0;
//			API->SendJoystickCommand(home_command);
//			ROS_INFO("Off");
//
//			if (!HomeState())
//			{
//				API->StartControlAPI();
//
//				home_command.ButtonValue[2] = 1;
//				API->SendJoystickCommand(home_command);
//				ROS_INFO("On");
//				ros::Duration(15.0).sleep();
//				home_command.ButtonValue[2] = 0;
//				API->SendJoystickCommand(home_command);
//				ROS_INFO("Off");
//			}
//
//		}

//
//		for (int i = 0; i < 16; i++)
//				{
//			for(int x=0;x<1;x++)
//			{
//			ROS_INFO("Trying %d...",i);
//					home_command.ButtonValue[i] = 1;
//										API->SendJoystickCommand(home_command);
//										ROS_INFO("On");
//
//					ros::Duration(2.0).sleep();
//					home_command.ButtonValue[i] = 0;
//					API->SendJoystickCommand(home_command);
//					ROS_INFO("Off");
//
//					ros::Duration(2.0).sleep();
//			}
//				}

<<<<<<< HEAD
	tf::Transform transform;
	tf::Quaternion rotation_q(0, 0, 0, 0);
	tf::Vector3 translation_v(0, 0, 0);
	API->EraseAllTrajectories();

	API->StartControlAPI();

	ros::Duration(2.0).sleep();

	if (!HomeState())
	{
		ros::Duration(2.0).sleep();

		ROS_INFO("Homing Arm...");

		/* Homing the Arm */
		double start_secs;
		double current_sec;

		//If ros is still running use rostime, else use system time
		if (ros::ok())
		{
			start_secs = ros::Time::now().toSec();
			current_sec = ros::Time::now().toSec();
		} else
		{
			start_secs = (double) time(NULL);
			current_sec = (double) time(NULL);
		}
		JoystickCommand home_command;
		memset(&home_command, 0, sizeof(home_command)); //zero structure
		for (int i = 0; i < 16; i++)
		{
			home_command.ButtonValue[i] = 0;
		}

		home_command.InclineForwardBackward = 0;
		home_command.InclineLeftRight = 0;
		home_command.MoveForwardBackward = 0;
		home_command.MoveLeftRight = 0;
		home_command.PushPull = 0;
		home_command.Rotate = 0;

		home_command.ButtonValue[3] = 1;

					API->SendJoystickCommand(home_command);
					ROS_INFO("Sending Command");

			//while we have not timed out
			while ((current_sec - start_secs) < 20)
			{
				//If ros is still running use rostime, else use system time
				if (ros::ok())
				{
					current_sec = ros::Time::now().toSec();
				} else
				{
					current_sec = (double) time(NULL);
				}

				if (software_pause != true)
				{
					//ros::Duration(1.0).sleep();



					ros::Duration(1.0).sleep();


				} else
				{
//TODO Pause
				}
				ros::spinOnce();

			}

			API->StopControlAPI();


			home_command.ButtonValue[2] = 0;
			API->SendJoystickCommand(home_command);

	} else
	{
		ROS_INFO("Arm already in Home State.");
	}
	ROS_INFO("Homing Fingers...");
	API->StartControlAPI();
	/* Homing the Fingers */

	ros::Duration(2.0).sleep();
=======
//	tf::Transform transform;
//	tf::Quaternion rotation_q(0, 0, 0, 0);
//	tf::Vector3 translation_v(0, 0, 0);
//	//API->EraseAllTrajectories();
//
//	API->StartControlAPI();
//
//	ros::Duration(2.0).sleep();
//
//	if (!HomeState())
//	{
//		ros::Duration(2.0).sleep();
//
//		ROS_INFO("Homing Arm...");
//
>>>>>>> 42ad8206
//		/* Homing the Arm */
//		double start_secs;
//		double current_sec;
//
//		//If ros is still running use rostime, else use system time
//		if (ros::ok())
//		{
//			start_secs = ros::Time::now().toSec();
//			current_sec = ros::Time::now().toSec();
//		} else
//		{
//			start_secs = (double) time(NULL);
//			current_sec = (double) time(NULL);
//		}
//		JoystickCommand home_command;
//		memset(&home_command, 0, sizeof(home_command)); //zero structure
//		for (int i = 0; i < 16; i++)
//		{
//			home_command.ButtonValue[i] = 0;
//		}
//
//		home_command.InclineForwardBackward = 0;
//		home_command.InclineLeftRight = 0;
//		home_command.MoveForwardBackward = 0;
//		home_command.MoveLeftRight = 0;
//		home_command.PushPull = 0;
//		home_command.Rotate = 0;
//
//		home_command.ButtonValue[2] = 1;
//		home_command.ButtonValue[3] = 1;
//
//					API->SendJoystickCommand(home_command);
//					ROS_INFO("Sending Command");
//
//			//while we have not timed out
//			while ((current_sec - start_secs) < 20)
//			{
//				//If ros is still running use rostime, else use system time
//				if (ros::ok())
//				{
//					current_sec = ros::Time::now().toSec();
//				} else
//				{
//					current_sec = (double) time(NULL);
//				}
//
//				if (software_pause != true)
//				{
//					//ros::Duration(1.0).sleep();
//
//
//
//					ros::Duration(1.0).sleep();
//
//
//				} else
//				{
////TODO Pause
//				}
//				ros::spinOnce();
//
//			}
//
//			API->StopControlAPI();
//
//			home_command.ButtonValue[3] = 0;
//
//			home_command.ButtonValue[2] = 0;
//			API->SendJoystickCommand(home_command);
//
//	} else
//	{
//		ROS_INFO("Arm already in Home State.");
//	}
//	ROS_INFO("Homing Fingers...");
//
//	/* Homing the Fingers */
//
//	ros::Duration(10.0).sleep();
////		/* Homing the Arm */
//			double start_secs;
//			double current_sec;
//
//			//If ros is still running use rostime, else use system time
//			if (ros::ok())
//			{
//				start_secs = ros::Time::now().toSec();
//				current_sec = ros::Time::now().toSec();
//			} else
//			{
//				start_secs = (double) time(NULL);
//				current_sec = (double) time(NULL);
//			}
//			JoystickCommand finger_command;
//
//			//while we have not timed out
//			while ((current_sec - start_secs) < 5)
//			{
//				//If ros is still running use rostime, else use system time
//				if (ros::ok())
//				{
//					current_sec = ros::Time::now().toSec();
//				} else
//				{
//					current_sec = (double) time(NULL);
//				}
//
//				if (software_pause != true)
//				{
//					finger_command.ButtonValue[7] = 1;
//					finger_command.MoveLeftRight = 5;
//					API->SendJoystickCommand(finger_command);
//				} else
//				{
//	//TODO Pause
//				}
//				ros::spinOnce();
//
//			}
//			finger_command.ButtonValue[7] = 0;
//			API->SendJoystickCommand(finger_command);
<<<<<<< HEAD
=======
//
>>>>>>> 42ad8206
	FingersPosition fingers_home = { 0, 0, 0 };
//
	this->SetFingers(fingers_home, 5); //send fingers to home position
	ros::Duration(5.0).sleep();
	fingers_home =
	{	40, 40, 40};
//
	this->SetFingers(fingers_home, 5); //send fingers to home position
	ros::Duration(5.0).sleep();

	/* Storing arm in home position */
<<<<<<< HEAD
	//this->GoHome();
=======
this->GoHome();

>>>>>>> 42ad8206
	/* Set up Publishers */
	this->JointAngles_pub = nh.advertise<jaco_driver::joint_angles>(joint_angles_topic, 2);
	this->ToolPosition_pub = nh.advertise<geometry_msgs::PoseStamped>(tool_position_topic, 2);
	this->FingerPosition_pub = nh.advertise<jaco_driver::finger_position>(finger_position_topic, 2);

	/* Set up Subscribers*/
	this->ArmPose_sub = nh.subscribe(arm_pose_topic, 1, &JacoArm::PoseMSG_Sub, this);
	this->JointVelocity_sub = nh.subscribe(joint_velocity_topic, 1, &JacoArm::VelocityMSG, this);
	this->CartesianVelocity_sub = nh.subscribe(cartesian_velocity_topic, 1, &JacoArm::CartesianVelocityMSG,
			this);
	this->SetFingerPosition_sub = nh.subscribe(set_finger_position_topic, 1, &JacoArm::SetFingerPositionMSG,
			this);

	this->status_timer = nh.createTimer(ros::Duration(0.05), &JacoArm::StatusTimer, this);

	this->joint_vel_timer = nh.createTimer(ros::Duration(0.01), &JacoArm::JointVelTimer, this);
	joint_vel_timer.stop();
	joint_vel_timer_flag = false;
	this->cartesian_vel_timer = nh.createTimer(ros::Duration(0.01), &JacoArm::CartesianVelTimer, this);
	cartesian_vel_timer.stop();
	cartesian_vel_timer_flag = false;

	BroadCastAngles();
	ROS_INFO("Arm ready to use.");

	TrajectoryPoint Jaco_Velocity;

	memset(&Jaco_Velocity, 0, sizeof(Jaco_Velocity)); //zero structure
	API->StartControlAPI();
	Jaco_Velocity.Position.Type = CARTESIAN_VELOCITY;

	API->SendAdvanceTrajectory(Jaco_Velocity);
}

bool JacoArm::HomeState(void)
{
	AngularPosition Old_Jaco_Angles;
	AngularPosition Jaco_Angles;
	ROS_INFO("Checking Homing State...");
	memset(&Old_Jaco_Angles, 0, sizeof(Old_Jaco_Angles)); //zero structure
	memset(&Jaco_Angles, 0, sizeof(Jaco_Angles)); //zero structure
	API->GetAngularPosition(Jaco_Angles);

	Old_Jaco_Angles.Actuators.Actuator1 = Jaco_Angles.Actuators.Actuator1;
	Old_Jaco_Angles.Actuators.Actuator2 = Jaco_Angles.Actuators.Actuator2;
	Old_Jaco_Angles.Actuators.Actuator3 = Jaco_Angles.Actuators.Actuator3;
	Old_Jaco_Angles.Actuators.Actuator4 = Jaco_Angles.Actuators.Actuator4;
	Old_Jaco_Angles.Actuators.Actuator5 = Jaco_Angles.Actuators.Actuator5;
	Old_Jaco_Angles.Actuators.Actuator6 = Jaco_Angles.Actuators.Actuator6;

	Jaco_Angles.Actuators.Actuator3 += 5;

	SetAngles(Jaco_Angles.Actuators, 5);
	ros::Duration(1.0).sleep();

	memset(&Jaco_Angles, 0, sizeof(Jaco_Angles)); //zero structure
	API->GetAngularPosition(Jaco_Angles);
	ros::Duration(1.0).sleep();

	SetAngles(Old_Jaco_Angles.Actuators, 5);
	ros::Duration(1.0).sleep();
	if ((Jaco_Angles.Actuators.Actuator3 > (Old_Jaco_Angles.Actuators.Actuator3 + 1))
			|| (Jaco_Angles.Actuators.Actuator3 < (Old_Jaco_Angles.Actuators.Actuator3 - 1)))
	{
		return true;
	} else
	{
		return false;
	}
}

void JacoArm::SetConfig(ClientConfigurations config)
{
	API->SetClientConfigurations(config);
}

void JacoArm::SetAngles(AngularInfo angles, int timeout, bool push)
{
	if (software_pause == false)
	{
		TrajectoryPoint Jaco_Position;

		memset(&Jaco_Position, 0, sizeof(Jaco_Position)); //zero structure
		if (push == true)
		{
			API->EraseAllTrajectories();
			API->StopControlAPI();
		}
		API->StartControlAPI();

		Jaco_Position.Position.Type = ANGULAR_POSITION;

		Jaco_Position.Position.Actuators.Actuator1 = angles.Actuator1;
		Jaco_Position.Position.Actuators.Actuator2 = angles.Actuator2;
		Jaco_Position.Position.Actuators.Actuator3 = angles.Actuator3;
		Jaco_Position.Position.Actuators.Actuator4 = angles.Actuator4;
		Jaco_Position.Position.Actuators.Actuator5 = angles.Actuator5;
		Jaco_Position.Position.Actuators.Actuator6 = angles.Actuator6;

		API->SendAdvanceTrajectory(Jaco_Position);

//if we want to timeout
		if (timeout != 0)
		{
			double start_secs;
			double current_sec;

			//If ros is still running use rostime, else use system time
			if (ros::ok())
			{
				start_secs = ros::Time::now().toSec();
				current_sec = ros::Time::now().toSec();
			} else
			{
				start_secs = (double) time(NULL);
				current_sec = (double) time(NULL);
			}

			AngularPosition cur_angles; //holds the current angles of the arm

			const float Angle_Range = 2; //dead zone for angles (degrees)

			bool Joint_1_Reached = false;
			bool Joint_2_Reached = false;
			bool Joint_3_Reached = false;
			bool Joint_4_Reached = false;
			bool Joint_5_Reached = false;
			bool Joint_6_Reached = false;

			//while we have not timed out
			while ((current_sec - start_secs) < timeout)
			{

				//If ros is still running use rostime, else use system time
				if (ros::ok())
				{
					current_sec = ros::Time::now().toSec();
				} else
				{
					current_sec = (double) time(NULL);
				}

				API->GetAngularPosition(cur_angles); //update current arm angles

				//Check if Joint 1 is in range
				if (((cur_angles.Actuators.Actuator1)
						<= Jaco_Position.Position.Actuators.Actuator1 + Angle_Range)
						&& (cur_angles.Actuators.Actuator1)
								>= (Jaco_Position.Position.Actuators.Actuator1 - Angle_Range))
				{
					Joint_1_Reached = true;
				}

				//Check if Joint 2 is in range
				if (((cur_angles.Actuators.Actuator2)
						<= Jaco_Position.Position.Actuators.Actuator2 + Angle_Range)
						&& (cur_angles.Actuators.Actuator2)
								>= (Jaco_Position.Position.Actuators.Actuator2 - Angle_Range))
				{
					Joint_2_Reached = true;
				}

				//Check if Joint 3 is in range
				if (((cur_angles.Actuators.Actuator3)
						<= Jaco_Position.Position.Actuators.Actuator3 + Angle_Range)
						&& (cur_angles.Actuators.Actuator3)
								>= (Jaco_Position.Position.Actuators.Actuator3 - Angle_Range))
				{
					Joint_3_Reached = true;
				}

				//Check if Joint 4 is in range
				if (((cur_angles.Actuators.Actuator4)
						<= Jaco_Position.Position.Actuators.Actuator4 + Angle_Range)
						&& (cur_angles.Actuators.Actuator4)
								>= (Jaco_Position.Position.Actuators.Actuator4 - Angle_Range))
				{
					Joint_4_Reached = true;
				}

				//Check if Joint 5 is in range
				if (((cur_angles.Actuators.Actuator5)
						<= Jaco_Position.Position.Actuators.Actuator5 + Angle_Range)
						&& (cur_angles.Actuators.Actuator5)
								>= (Jaco_Position.Position.Actuators.Actuator5 - Angle_Range))
				{
					Joint_5_Reached = true;
				}

				//Check if Joint 6 is in range
				if (((cur_angles.Actuators.Actuator6)
						<= Jaco_Position.Position.Actuators.Actuator6 + Angle_Range)
						&& (cur_angles.Actuators.Actuator6)
								>= (Jaco_Position.Position.Actuators.Actuator6 - Angle_Range))
				{
					Joint_6_Reached = true;
				}

				//If all the joints reached their destination then break out of timeout loop
				if (Joint_1_Reached == true && Joint_2_Reached == true && Joint_3_Reached == true
						&& Joint_4_Reached == true && Joint_5_Reached == true && Joint_6_Reached == true)
				{
					break;
				}
			}

		}
	}
}

void JacoArm::SetPosition(CartesianInfo position, int timeout, bool push)
{
	if(software_pause == false)
	{
	TrajectoryPoint Jaco_Position;

	memset(&Jaco_Position, 0, sizeof(Jaco_Position)); //zero structure

	if (push == true)
	{

		API->EraseAllTrajectories();
		API->StopControlAPI();
	}
	API->StartControlAPI();

	Jaco_Position.Position.Type = CARTESIAN_POSITION;

	Jaco_Position.Position.CartesianPosition.X = position.X;
	Jaco_Position.Position.CartesianPosition.Y = position.Y;
	Jaco_Position.Position.CartesianPosition.Z = position.Z;
	Jaco_Position.Position.CartesianPosition.ThetaX = position.ThetaX;
	Jaco_Position.Position.CartesianPosition.ThetaY = position.ThetaY;
	Jaco_Position.Position.CartesianPosition.ThetaZ = position.ThetaZ;

	API->SendAdvanceTrajectory(Jaco_Position);

//if we want to timeout
	if (timeout != 0)
	{
		double start_secs;
		double current_sec;

		//If ros is still running use rostime, else use system time
		if (ros::ok())
		{
			start_secs = ros::Time::now().toSec();
			current_sec = ros::Time::now().toSec();
		} else
		{
			start_secs = (double) time(NULL);
			current_sec = (double) time(NULL);
		}

		CartesianPosition cur_position; //holds the current position of the arm

		const float Postion_Range = 5; //dead zone for position
		const float Rotation_Range = 5; //dead zone for rotation

		bool Position_X_Reached = false;
		bool Position_Y_Reached = false;
		bool Position_Z_Reached = false;
		bool Position_TX_Reached = false;
		bool Position_TY_Reached = false;
		bool Position_TZ_Reached = false;

		//while we have not timed out
		while ((current_sec - start_secs) < timeout)
		{

			//If ros is still runniing use rostime, else use system time
			if (ros::ok())
			{
				current_sec = ros::Time::now().toSec();
			} else
			{
				current_sec = (double) time(NULL);
			}

			API->GetCartesianPosition(cur_position); //update current arm position

			//Check if X is in range
			if (((cur_position.Coordinates.X) <= Jaco_Position.Position.CartesianPosition.X + Postion_Range)
					&& (cur_position.Coordinates.X)
							>= (Jaco_Position.Position.CartesianPosition.X - Postion_Range))
			{
				Position_X_Reached = true;
			}

			//Check if Y is in range
			if (((cur_position.Coordinates.Y) <= Jaco_Position.Position.CartesianPosition.Y + Postion_Range)
					&& (cur_position.Coordinates.Y)
							>= (Jaco_Position.Position.CartesianPosition.Y - Postion_Range))
			{
				Position_Y_Reached = true;
			}

			//Check if Z is in range
			if (((cur_position.Coordinates.Z) <= Jaco_Position.Position.CartesianPosition.Z + Postion_Range)
					&& (cur_position.Coordinates.Z)
							>= (Jaco_Position.Position.CartesianPosition.Z - Postion_Range))
			{
				Position_Z_Reached = true;
			}

			//Check if ThetaX is in range
			if (((cur_position.Coordinates.ThetaX)
					<= Jaco_Position.Position.CartesianPosition.ThetaX + Rotation_Range)
					&& (cur_position.Coordinates.ThetaX)
							>= (Jaco_Position.Position.CartesianPosition.ThetaX - Rotation_Range))
			{
				Position_TX_Reached = true;
			}

			//Check if ThetaY is in range
			if (((cur_position.Coordinates.ThetaY)
					<= Jaco_Position.Position.CartesianPosition.ThetaY + Rotation_Range)
					&& (cur_position.Coordinates.ThetaY)
							>= (Jaco_Position.Position.CartesianPosition.ThetaY - Rotation_Range))
			{
				Position_TY_Reached = true;
			}

			//Check if ThetaZ is in range
			if (((cur_position.Coordinates.ThetaZ)
					<= Jaco_Position.Position.CartesianPosition.ThetaZ + Rotation_Range)
					&& (cur_position.Coordinates.ThetaZ)
							>= (Jaco_Position.Position.CartesianPosition.ThetaZ - Rotation_Range))
			{
				Position_TZ_Reached = true;
			}

			//If the arm reaches it's destination then break out of timeout loop
			if (Position_X_Reached == true && Position_Y_Reached == true && Position_Z_Reached == true
					&& Position_TX_Reached == true && Position_TY_Reached == true
					&& Position_TZ_Reached == true)
			{
				break;
			}
		}
	}
	}
}

void JacoArm::SetFingers(FingersPosition fingers, int timeout, bool push)
{
	if(software_pause == false)
	{
	TrajectoryPoint Jaco_Position;

	memset(&Jaco_Position, 0, sizeof(Jaco_Position)); //zero structure

	ros::Duration(4.0).sleep();

	if (push == true)
	{
		API->EraseAllTrajectories();

		API->StopControlAPI();
	}

	API->StartControlAPI();

	Jaco_Position.Position.HandMode = POSITION_MODE;

	Jaco_Position.Position.Fingers.Finger1 = fingers.Finger1;
	Jaco_Position.Position.Fingers.Finger2 = fingers.Finger2;
	Jaco_Position.Position.Fingers.Finger3 = fingers.Finger3;

	API->SendAdvanceTrajectory(Jaco_Position);
ROS_INFO("Sending Fingers");
//if we want to timeout
	if (timeout != 0)
	{
		double start_secs;
		double current_sec;

		//If ros is still runniing use rostime, else use system time
		if (ros::ok())
		{
			start_secs = ros::Time::now().toSec();
			current_sec = ros::Time::now().toSec();
		} else
		{
			start_secs = (double) time(NULL);
			current_sec = (double) time(NULL);
		}

		FingersPosition cur_fingers; //holds the current position of the fingers
		const float finger_range = 5; //dead zone for fingers
		bool Finger_1_Reached = false;
		bool Finger_2_Reached = false;
		bool Finger_3_Reached = false;

		//while we have not timed out
		while ((current_sec - start_secs) < timeout)
		{

			//If ros is still runniing use rostime, else use system time
			if (ros::ok())
			{
				current_sec = ros::Time::now().toSec();
			} else
			{
				current_sec = (double) time(NULL);
			}

			GetFingers(cur_fingers); //update current finger position

			//Check if finger is in range
			if (((cur_fingers.Finger1) <= Jaco_Position.Position.Fingers.Finger1 + finger_range)
					&& (cur_fingers.Finger1) >= (Jaco_Position.Position.Fingers.Finger1 - finger_range))
			{
				Finger_1_Reached = true;
			}

			//Check if finger is in range
			if (((cur_fingers.Finger2) <= Jaco_Position.Position.Fingers.Finger2 + finger_range)
					&& (cur_fingers.Finger2) >= (Jaco_Position.Position.Fingers.Finger2 - finger_range))
			{
				Finger_2_Reached = true;
			}

			//Check if finger is in range
			if (((cur_fingers.Finger3) <= Jaco_Position.Position.Fingers.Finger3 + finger_range)
					&& (cur_fingers.Finger3) >= (Jaco_Position.Position.Fingers.Finger3 - finger_range))
			{
				Finger_3_Reached = true;
			}

			//If all the fingers reached their destination then break out of timeout loop
			if (Finger_1_Reached == true && Finger_2_Reached == true && Finger_3_Reached == true)
			{
				break;
			}
		}
	}
}}

void JacoArm::SetCartesianVelocities(CartesianInfo velocities)
{
	if(software_pause == false)
	{
	TrajectoryPoint Jaco_Velocity;

	memset(&Jaco_Velocity, 0, sizeof(Jaco_Velocity)); //zero structure
	API->StartControlAPI();
	Jaco_Velocity.Position.Type = CARTESIAN_VELOCITY;

	Jaco_Velocity.Position.CartesianPosition.X = velocities.X;
	Jaco_Velocity.Position.CartesianPosition.Y = velocities.Y;
	Jaco_Velocity.Position.CartesianPosition.Z = velocities.Z;
	Jaco_Velocity.Position.CartesianPosition.ThetaX = velocities.ThetaX;
	Jaco_Velocity.Position.CartesianPosition.ThetaY = velocities.ThetaY;
	Jaco_Velocity.Position.CartesianPosition.ThetaZ = velocities.ThetaZ;

	API->SendAdvanceTrajectory(Jaco_Velocity);
	}
}

void JacoArm::SetVelocities(AngularInfo joint_vel)
{
	if(software_pause == false)
	{
	TrajectoryPoint Jaco_Velocity;

	memset(&Jaco_Velocity, 0, sizeof(Jaco_Velocity)); //zero structure
	API->StartControlAPI();
	Jaco_Velocity.Position.Type = ANGULAR_VELOCITY;

	Jaco_Velocity.Position.Actuators.Actuator1 = joint_vel.Actuator1;
	Jaco_Velocity.Position.Actuators.Actuator2 = joint_vel.Actuator2;
	Jaco_Velocity.Position.Actuators.Actuator3 = joint_vel.Actuator3;
	Jaco_Velocity.Position.Actuators.Actuator4 = joint_vel.Actuator4;
	Jaco_Velocity.Position.Actuators.Actuator5 = joint_vel.Actuator5;
	Jaco_Velocity.Position.Actuators.Actuator6 = joint_vel.Actuator6;

	API->SendAdvanceTrajectory(Jaco_Velocity);
	}
}

void JacoArm::GetAngles(AngularInfo &angles)
{
	AngularPosition Jaco_Position;
	memset(&Jaco_Position, 0, sizeof(Jaco_Position)); //zero structure
	API->GetAngularPosition(Jaco_Position);

	angles.Actuator1 = Jaco_Position.Actuators.Actuator1;
	angles.Actuator2 = Jaco_Position.Actuators.Actuator2;
	angles.Actuator3 = Jaco_Position.Actuators.Actuator3;
	angles.Actuator4 = Jaco_Position.Actuators.Actuator4;
	angles.Actuator5 = Jaco_Position.Actuators.Actuator5;
	angles.Actuator6 = Jaco_Position.Actuators.Actuator6;

}

void JacoArm::GetConfig(ClientConfigurations &config)
{
	memset(&config, 0, sizeof(config)); //zero structure
	API->GetClientConfigurations(config);
}

void JacoArm::GetPosition(CartesianInfo &position)
{
	CartesianPosition Jaco_Position;

	memset(&Jaco_Position, 0, sizeof(Jaco_Position)); //zero structure
	API->GetCartesianPosition(Jaco_Position);

	position.X = Jaco_Position.Coordinates.X;
	position.Y = Jaco_Position.Coordinates.Y;
	position.Z = Jaco_Position.Coordinates.Z;
	position.ThetaX = Jaco_Position.Coordinates.ThetaX;
	position.ThetaY = Jaco_Position.Coordinates.ThetaY;
	position.ThetaZ = Jaco_Position.Coordinates.ThetaZ;

}

void JacoArm::GetFingers(FingersPosition &fingers)
{
	CartesianPosition Jaco_Position;

	memset(&Jaco_Position, 0, sizeof(Jaco_Position)); //zero structure
	API->GetCartesianPosition(Jaco_Position);

	fingers.Finger1 = Jaco_Position.Fingers.Finger1;
	fingers.Finger2 = Jaco_Position.Fingers.Finger2;
	fingers.Finger3 = Jaco_Position.Fingers.Finger3;

}

void JacoArm::PrintConfig(ClientConfigurations config)
{

	ROS_INFO("Jaco Config");
	ROS_INFO("ClientID = %s", config.ClientID);
	ROS_INFO("ClientName = %s", config.ClientName);
	ROS_INFO("Organization = %s", config.Organization);
	ROS_INFO("Serial = %s", config.Serial);
	ROS_INFO("Model = %s", config.Model);
	ROS_INFO("MaxLinearSpeed = %f", config.MaxLinearSpeed);
	ROS_INFO("MaxAngularSpeed = %f", config.MaxAngularSpeed);
	ROS_INFO("MaxLinearAcceleration = %f", config.MaxLinearAcceleration);
	ROS_INFO("MaxForce = %f", config.MaxForce);
	ROS_INFO("Sensibility = %f", config.Sensibility);
	ROS_INFO("DrinkingHeight = %f", config.DrinkingHeight);
	ROS_INFO("ComplexRetractActive = %d", config.ComplexRetractActive);
	ROS_INFO("RetractedPositionAngle = %f", config.RetractedPositionAngle);
	ROS_INFO("RetractedPositionCount = %d", config.RetractedPositionCount);
	ROS_INFO("DrinkingDistance = %f", config.DrinkingDistance);
	ROS_INFO("Fingers2and3Inverted = %d", config.Fingers2and3Inverted);
	ROS_INFO("DrinkingLenght = %f", config.DrinkingLenght);
	ROS_INFO("DeletePreProgrammedPositionsAtRetract = %d", config.DeletePreProgrammedPositionsAtRetract);
	ROS_INFO("EnableFlashErrorLog = %d", config.EnableFlashErrorLog);
	ROS_INFO("EnableFlashPositionLog = %d", config.EnableFlashPositionLog);

}
void JacoArm::PrintAngles(AngularInfo angles)
{

	ROS_INFO("Jaco Arm Angles (Degrees)");
	ROS_INFO("Joint 1 = %f", angles.Actuator1);
	ROS_INFO("Joint 2 = %f", angles.Actuator2);
	ROS_INFO("Joint 3 = %f", angles.Actuator3);

	ROS_INFO("Joint 4 = %f", angles.Actuator4);
	ROS_INFO("Joint 5 = %f", angles.Actuator5);
	ROS_INFO("Joint 6 = %f", angles.Actuator6);

}

void JacoArm::PrintPosition(CartesianInfo position)
{

	ROS_INFO("Jaco Arm Position (Meters)");
	ROS_INFO("X = %f", position.X);
	ROS_INFO("Y = %f", position.Y);
	ROS_INFO("Z = %f", position.Z);

	ROS_INFO("Jaco Arm Rotations (Radians)");
	ROS_INFO("Theta X = %f", position.ThetaX);
	ROS_INFO("Theta Y = %f", position.ThetaY);
	ROS_INFO("Theta Z = %f", position.ThetaZ);

}

void JacoArm::PrintFingers(FingersPosition fingers)
{

	ROS_INFO("Jaco Arm Finger Positions");
	ROS_INFO("Finger 1 = %f", fingers.Finger1);
	ROS_INFO("Finger 2 = %f", fingers.Finger2);
	ROS_INFO("Finger 3 = %f", fingers.Finger3);

}

void JacoArm::PoseMSG_Sub(const geometry_msgs::PoseStampedConstPtr& arm_pose)
{
	CartesianInfo Jaco_Position;
	memset(&Jaco_Position, 0, sizeof(Jaco_Position)); //zero structure
	if (software_pause == false)
	{
		geometry_msgs::PoseStamped api_pose;
		ROS_INFO("Raw MSG");
		ROS_INFO("X = %f", arm_pose->pose.position.x);
		ROS_INFO("Y = %f", arm_pose->pose.position.y);
		ROS_INFO("Z = %f", arm_pose->pose.position.z);

		ROS_INFO("RX = %f", arm_pose->pose.orientation.x);
		ROS_INFO("RY = %f", arm_pose->pose.orientation.y);
		ROS_INFO("RZ = %f", arm_pose->pose.orientation.z);
		ROS_INFO("RW = %f", arm_pose->pose.orientation.w);

		while (ros::ok()
				&& !listener.canTransform("/jaco_api_origin", arm_pose->header.frame_id,
						arm_pose->header.stamp))
		{
			ros::spinOnce();
		}

		listener.transformPose("/jaco_api_origin", *arm_pose, api_pose);

		ROS_INFO("Transformed MSG");
		ROS_INFO("X = %f", api_pose.pose.position.x);
		ROS_INFO("Y = %f", api_pose.pose.position.y);
		ROS_INFO("Z = %f", api_pose.pose.position.z);

		ROS_INFO("RX = %f", api_pose.pose.orientation.x);
		ROS_INFO("RY = %f", api_pose.pose.orientation.y);
		ROS_INFO("RZ = %f", api_pose.pose.orientation.z);
		ROS_INFO("RW = %f", api_pose.pose.orientation.w);

		double x, y, z;
		tf::Quaternion q;
		tf::quaternionMsgToTF(api_pose.pose.orientation, q);

		tf::Matrix3x3 bt_q(q);

		bt_q.getEulerYPR(z, y, x);

		Jaco_Position.X = (float) api_pose.pose.position.x;
		Jaco_Position.Y = (float) api_pose.pose.position.y;
		Jaco_Position.Z = (float) api_pose.pose.position.z;

		Jaco_Position.ThetaX = (float) x;
		Jaco_Position.ThetaY = (float) y;
		Jaco_Position.ThetaZ = (float) z;

		if (ros::Time::now() - last_update_time > update_time)
		{
			this->PrintPosition(Jaco_Position);

			last_update_time = ros::Time::now();
			this->SetPosition(Jaco_Position);
		}
	}

}

void JacoArm::SetFingerPositionMSG(const jaco_driver::finger_positionConstPtr& finger_pos)
{
	if (software_pause == false)
	{
		FingersPosition Finger_Position;
		memset(&Finger_Position, 0, sizeof(Finger_Position)); //zero structure

		Finger_Position.Finger1 = finger_pos->Finger_1;
		Finger_Position.Finger2 = finger_pos->Finger_2;
		Finger_Position.Finger3 = finger_pos->Finger_3;
		this->SetFingers(Finger_Position);
	}
}

void JacoArm::VelocityMSG(const jaco_driver::joint_velocityConstPtr& joint_vel)
{
	if (software_pause == false)
	{
		joint_velocities.Actuator1 = joint_vel->Velocity_J1;
		joint_velocities.Actuator2 = joint_vel->Velocity_J2;
		joint_velocities.Actuator3 = joint_vel->Velocity_J3;
		joint_velocities.Actuator4 = joint_vel->Velocity_J4;
		joint_velocities.Actuator5 = joint_vel->Velocity_J5;
		joint_velocities.Actuator6 = joint_vel->Velocity_J6;
		last_joint_update = ros::Time().now();

		if (joint_vel_timer_flag == false)
		{
			joint_vel_timer.start();
			joint_vel_timer_flag = true;
		}
	}

}

void JacoArm::SoftwarePauseMSG(const robot_base_msgs::SoftwareStopConstPtr& software_pause)
{

//TODO add software pause
	this->software_pause = software_pause->stop;

	if (software_pause->stop == true)
	{
		API->EraseAllTrajectories();

		API->StopControlAPI();
	} else
	{
		API->StartControlAPI();
	}

}

void JacoArm::CartesianVelocityMSG(const geometry_msgs::TwistStampedConstPtr& cartesian_vel)
{
	if (software_pause == false)
	{
		cartesian_velocities.X = cartesian_vel->twist.linear.x;
		cartesian_velocities.Y = cartesian_vel->twist.linear.y;
		cartesian_velocities.Z = cartesian_vel->twist.linear.z;
		cartesian_velocities.ThetaX = cartesian_vel->twist.angular.x;
		cartesian_velocities.ThetaY = cartesian_vel->twist.angular.y;
		cartesian_velocities.ThetaZ = cartesian_vel->twist.angular.z;

		last_cartesian_update = ros::Time().now();

		if (cartesian_vel_timer_flag == false)
		{
			cartesian_vel_timer.start();
			cartesian_vel_timer_flag = true;
		}
	}
}
void JacoArm::CartesianVelTimer(const ros::TimerEvent&)
{
	this->SetCartesianVelocities(cartesian_velocities);
	if ((ros::Time().now().toSec() - last_cartesian_update.toSec()) > 1)
	{
		cartesian_vel_timer.stop();
		cartesian_vel_timer_flag = false;
	}
}

void JacoArm::JointVelTimer(const ros::TimerEvent&)
{

	this->SetVelocities(joint_velocities);
	if ((ros::Time().now().toSec() - last_joint_update.toSec()) > 1)
	{
		joint_vel_timer.stop();
		joint_vel_timer_flag = false;
	}
}

void JacoArm::GoHome(void)
{
<<<<<<< HEAD

	FingersPosition fingers_home = { 40, 40, 40 };
	AngularInfo joint_home = { 180.0, 150.203217, 24, 267.597351, 5.570505, 99.634575 };
=======
//	FingersPosition fingers_home = { 40, 40, 40 };
	AngularInfo joint_home = { 176.0, 180, 107, 459, 102, 106 };
>>>>>>> 42ad8206

//	this->SetFingers(fingers_home, 5); //send fingers to home position
	this->SetAngles(joint_home, 10); //send joints to home position
	 joint_home = { 176.0, 111, 107, 459, 102, 106 };

//	this->SetFingers(fingers_home, 5); //send fingers to home position
	this->SetAngles(joint_home, 10); //send joints to home position
}

void JacoArm::BroadCastAngles(void)
{
	AngularPosition arm_angles;
	jaco_driver::joint_angles current_angles;

	memset(&arm_angles, 0, sizeof(arm_angles)); //zero structure

#ifndef DEBUG_WITHOUT_ARM
	API->GetAngularPosition(arm_angles); //Query arm for joint angles
#else
			//Populate with dummy values
			arm_angles.Actuators.Actuator1 = 30;
			arm_angles.Actuators.Actuator2 = 30;
			arm_angles.Actuators.Actuator3 = 0;
			arm_angles.Actuators.Actuator4 = 0;
			arm_angles.Actuators.Actuator5 = 0;
			arm_angles.Actuators.Actuator6 = 0;
#endif

//Broadcast joint angles

	current_angles.Angle_J1 = arm_angles.Actuators.Actuator1;
	current_angles.Angle_J2 = arm_angles.Actuators.Actuator2;
	current_angles.Angle_J3 = arm_angles.Actuators.Actuator3;
	current_angles.Angle_J4 = arm_angles.Actuators.Actuator4;
	current_angles.Angle_J5 = arm_angles.Actuators.Actuator5;
	current_angles.Angle_J6 = arm_angles.Actuators.Actuator6;

	JointAngles_pub.publish(current_angles);
}

void JacoArm::BroadCastPosition(void)
{
	CartesianPosition position;
	geometry_msgs::PoseStamped current_position;
//	ROS_INFO("prior x = %f, y = %f, z = %f", position.Coordinates.X, position.Coordinates.Y,
//			position.Coordinates.Z);

	memset(&position, 0, sizeof(position)); //zero structure

	API->GetCartesianPosition(position); //Query arm for position
//
//	ROS_INFO("x = %f, y = %f, z = %f", position.Coordinates.X, position.Coordinates.Y,
//			position.Coordinates.Z);
//	ROS_INFO("finger 1 = %f, finger 2 = %f, finger 3 = %f,", position.Fingers.Finger1,
//			position.Fingers.Finger2, position.Fingers.Finger3);

	current_position.header.frame_id = "/jaco_api_origin";
	current_position.header.stamp = ros::Time().now();

//Broadcast position

	current_position.pose.position.x = position.Coordinates.X;
	current_position.pose.position.y = position.Coordinates.Y;
	current_position.pose.position.z = position.Coordinates.Z;

	tf::Quaternion position_quaternion;

	position_quaternion.setRPY(position.Coordinates.ThetaX, position.Coordinates.ThetaY,
			position.Coordinates.ThetaZ);

	tf::quaternionTFToMsg(position_quaternion, current_position.pose.orientation);

	/* The following code is for testing */
	/*remove this */
//
//	try
//	{
//
//		tf_listener.waitForTransform("/arm_mount", current_position.header.frame_id,
//				current_position.header.stamp, ros::Duration(1.0));
//
//		geometry_msgs::PoseStamped current_position_mount;
//
//		tf_listener.transformPose("/arm_mount", current_position, current_position_mount);
//		ROS_INFO("Position in %s",current_position_mount.header.frame_id.c_str());
//		ROS_INFO("x=%f",current_position_mount.pose.position.x);
//		ROS_INFO("y=%f",current_position_mount.pose.position.y);
//		ROS_INFO("z=%f",current_position_mount.pose.position.z);
//
//
//		tf::Quaternion q;
//		tf::quaternionMsgToTF(current_position_mount.pose.orientation, q);
//
//		tf::Matrix3x3 bt_q(q);
//
//		double yaw,pitch,roll;
//		bt_q.getRPY(roll,pitch,yaw);
//
//
//		ROS_INFO("roll=%f",roll);
//		ROS_INFO("pitch=%f",pitch);
//		ROS_INFO("yaw=%f",yaw);
//
//
//	} catch (std::exception& e)
//	{
//		ROS_ERROR_STREAM_THROTTLE(1, e.what());
//	}
	/* to here */

	ToolPosition_pub.publish(current_position);
}

void JacoArm::BroadCastFingerPosition(void)
{
	CartesianPosition Jaco_Position;
	jaco_driver::finger_position finger_position;

	memset(&Jaco_Position, 0, sizeof(Jaco_Position)); //zero structure
	API->GetCartesianPosition(Jaco_Position);

	finger_position.Finger_1 = Jaco_Position.Fingers.Finger1;
	finger_position.Finger_2 = Jaco_Position.Fingers.Finger2;
	finger_position.Finger_3 = Jaco_Position.Fingers.Finger3;

	FingerPosition_pub.publish(finger_position);
}

void JacoArm::StatusTimer(const ros::TimerEvent&)
{
	this->BroadCastAngles();
	this->BroadCastPosition();
	this->BroadCastFingerPosition();
}

int main(int argc, char **argv)
{

	/* Set up ROS */
	ros::init(argc, argv, "jaco_arm_driver");
	ros::NodeHandle nh;
	ros::NodeHandle param_nh("~");

//create the arm object
	JacoArm jaco(nh, param_nh);

	ros::spin();
//	jaco.GoHome();
}
<|MERGE_RESOLUTION|>--- conflicted
+++ resolved
@@ -102,23 +102,6 @@
 
 	/* Set Default Configuration */
 
-<<<<<<< HEAD
-	//API->RestoreFactoryDefault();
-	//ClientConfigurations configuration;
-=======
-
-	//API->RestoreFactoryDefault();
-	ClientConfigurations configuration;
->>>>>>> 42ad8206
-	//GetConfig(configuration);
-	//configuration.RetractedPositionCount = 0;
-	//configuration.MaxForce = 5;
-
-<<<<<<< HEAD
-//	SetConfig(configuration);
-=======
-	//SetConfig(configuration);
->>>>>>> 42ad8206
 
 //	GetConfig(configuration);
 //	PrintConfig(configuration);
@@ -217,100 +200,7 @@
 //			}
 //				}
 
-<<<<<<< HEAD
-	tf::Transform transform;
-	tf::Quaternion rotation_q(0, 0, 0, 0);
-	tf::Vector3 translation_v(0, 0, 0);
-	API->EraseAllTrajectories();
-
-	API->StartControlAPI();
-
-	ros::Duration(2.0).sleep();
-
-	if (!HomeState())
-	{
-		ros::Duration(2.0).sleep();
-
-		ROS_INFO("Homing Arm...");
-
-		/* Homing the Arm */
-		double start_secs;
-		double current_sec;
-
-		//If ros is still running use rostime, else use system time
-		if (ros::ok())
-		{
-			start_secs = ros::Time::now().toSec();
-			current_sec = ros::Time::now().toSec();
-		} else
-		{
-			start_secs = (double) time(NULL);
-			current_sec = (double) time(NULL);
-		}
-		JoystickCommand home_command;
-		memset(&home_command, 0, sizeof(home_command)); //zero structure
-		for (int i = 0; i < 16; i++)
-		{
-			home_command.ButtonValue[i] = 0;
-		}
-
-		home_command.InclineForwardBackward = 0;
-		home_command.InclineLeftRight = 0;
-		home_command.MoveForwardBackward = 0;
-		home_command.MoveLeftRight = 0;
-		home_command.PushPull = 0;
-		home_command.Rotate = 0;
-
-		home_command.ButtonValue[3] = 1;
-
-					API->SendJoystickCommand(home_command);
-					ROS_INFO("Sending Command");
-
-			//while we have not timed out
-			while ((current_sec - start_secs) < 20)
-			{
-				//If ros is still running use rostime, else use system time
-				if (ros::ok())
-				{
-					current_sec = ros::Time::now().toSec();
-				} else
-				{
-					current_sec = (double) time(NULL);
-				}
-
-				if (software_pause != true)
-				{
-					//ros::Duration(1.0).sleep();
-
-
-
-					ros::Duration(1.0).sleep();
-
-
-				} else
-				{
-//TODO Pause
-				}
-				ros::spinOnce();
-
-			}
-
-			API->StopControlAPI();
-
-
-			home_command.ButtonValue[2] = 0;
-			API->SendJoystickCommand(home_command);
-
-	} else
-	{
-		ROS_INFO("Arm already in Home State.");
-	}
-	ROS_INFO("Homing Fingers...");
-	API->StartControlAPI();
-	/* Homing the Fingers */
-
-	ros::Duration(2.0).sleep();
-=======
+
 //	tf::Transform transform;
 //	tf::Quaternion rotation_q(0, 0, 0, 0);
 //	tf::Vector3 translation_v(0, 0, 0);
@@ -326,7 +216,6 @@
 //
 //		ROS_INFO("Homing Arm...");
 //
->>>>>>> 42ad8206
 //		/* Homing the Arm */
 //		double start_secs;
 //		double current_sec;
@@ -448,10 +337,7 @@
 //			}
 //			finger_command.ButtonValue[7] = 0;
 //			API->SendJoystickCommand(finger_command);
-<<<<<<< HEAD
-=======
-//
->>>>>>> 42ad8206
+
 	FingersPosition fingers_home = { 0, 0, 0 };
 //
 	this->SetFingers(fingers_home, 5); //send fingers to home position
@@ -463,12 +349,9 @@
 	ros::Duration(5.0).sleep();
 
 	/* Storing arm in home position */
-<<<<<<< HEAD
-	//this->GoHome();
-=======
+
 this->GoHome();
 
->>>>>>> 42ad8206
 	/* Set up Publishers */
 	this->JointAngles_pub = nh.advertise<jaco_driver::joint_angles>(joint_angles_topic, 2);
 	this->ToolPosition_pub = nh.advertise<geometry_msgs::PoseStamped>(tool_position_topic, 2);
@@ -1224,14 +1107,9 @@
 
 void JacoArm::GoHome(void)
 {
-<<<<<<< HEAD
-
-	FingersPosition fingers_home = { 40, 40, 40 };
-	AngularInfo joint_home = { 180.0, 150.203217, 24, 267.597351, 5.570505, 99.634575 };
-=======
+
 //	FingersPosition fingers_home = { 40, 40, 40 };
 	AngularInfo joint_home = { 176.0, 180, 107, 459, 102, 106 };
->>>>>>> 42ad8206
 
 //	this->SetFingers(fingers_home, 5); //send fingers to home position
 	this->SetAngles(joint_home, 10); //send joints to home position
